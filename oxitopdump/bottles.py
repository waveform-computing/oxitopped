# -*- coding: utf-8 -*-
# vim: set et sw=4 sts=4:

# Copyright 2012 Dave Hughes.
#
# This file is part of oxitopdump.
#
# oxitopdump is free software: you can redistribute it and/or modify it under
# the terms of the GNU General Public License as published by the Free Software
# Foundation, either version 3 of the License, or (at your option) any later
# version.
#
# oxitopdump is distributed in the hope that it will be useful, but WITHOUT ANY
# WARRANTY; without even the implied warranty of MERCHANTABILITY or FITNESS FOR
# A PARTICULAR PURPOSE.  See the GNU General Public License for more details.
#
# You should have received a copy of the GNU General Public License along with
# oxitopdump.  If not, see <http://www.gnu.org/licenses/>.

"""
Defines the structures and interfaces for gathering data from an OC110

This module defines a couple of data structures which represent gas bottle
(`Bottle`) and the measuring head(s) of a gas bottle (`BottleHead`). These can
be constructed manually but more usually will be obtained from an instance of
`DataLogger` (see the `oxitopdump.logger` module).
"""

from __future__ import (
    unicode_literals,
    absolute_import,
    division,
    print_function,
    )

from datetime import datetime, timedelta
from collections import deque
from itertools import islice
from xml.etree.ElementTree import fromstring, tostring, Element, SubElement

import serial


ENCODING = 'ascii'
TIMESTAMP_FORMAT = '%y%m%d%H%M%S'


def xml(e, **args):
    return e.__xml__(**args)


class Bottle(object):
    """
    Represents a bottle as collected from an OxiTop OC110 Data Logger.

    `serial` : the bottle serial number
    `id` : additional user-assigned ID number (1-999), non-unique
    `start` : the timestamp at the start of the run
    `finish` : the timestamp at the end of the run
    `measurements` : the expected number of measurements
    `mode` : one of 'pressure' or 'bod'
    `bottle_volume` : the nominal volume (in ml) of the bottle
    `sample_volume` : the volume of the sample (in ml) within the bottle
    `dilution` : the dilution of the sample (1+value)
    `logger` : a DataLogger instance that can be used to update the bottle
    """

    def __init__(
            self, serial, id, start, finish, measurements, mode, bottle_volume,
            sample_volume, dilution, logger=None):
        self.logger = logger
        try:
            date, num = serial[:-2], serial[-2:]
            datetime.strptime(date, '%y%m%d')
            assert 1 <= int(num) <= 99
        except (ValueError, AssertionError) as exc:
            raise ValueError('invalid serial number %s' % serial)
        if not (1 <= id <= 999):
            raise ValueError('id must be an integer between 1 and 999')
        if not mode in ('pressure', 'bod'):
            raise ValueError('mode must be one of "pressure" or "bod"')
        self.serial = serial
        self.id = id
        self.start = start
        self.finish = finish
        self.expected_measurements = measurements
        self.interval = (finish - start) // measurements
        self.mode = mode
        self.bottle_volume = float(bottle_volume)
        self.sample_volume = float(sample_volume)
        self.dilution = dilution
        self.heads = []

    @property
    def actual_measurements(self):
        return max(len(head.auto_readings) for head in self.heads)

    @property
    def mode_string(self):
        prefix = (
            'Pressure' if self.mode == 'pressure' else
            'BOD' if self.mode == 'bod' else
            'Unknown'
            )
        duration = self.finish - self.start
        if duration.days > 0:
            suffix = '%dd' % duration.days
        else:
            suffix = '%dh' % (duration.seconds // 3600)
        return '%s %s' % (prefix, suffix)

    @property
    def completed(self):
        return 'Yes' if self.finish < datetime.now() else 'No'

    @classmethod
    def from_xml(cls, data, logger=None):
        bottle_elem = fromstring(data)
        assert bottle_elem.tag == 'bottle'
        bottle = cls(
            bottle_elem.attrib['serial'],
            int(bottle_elem.attrib['id']),
            datetime.strptime(bottle_elem.attrib['start'], '%Y-%m-%dT%H:%M:%S'),
            datetime.strptime(bottle_elem.attrib['finish'], '%Y-%m-%dT%H:%M:%S'),
            int(bottle_elem.attrib['measurements']),
            bottle_elem.attrib['mode'],
            float(bottle_elem.attrib['bottlevolume']),
            float(bottle_elem.attrib['samplevolume']),
            int(bottle_elem.attrib['dilution']),
            logger
            )
        for head_elem in bottle_elem.findall('head'):
            auto_readings_elem = head_elem.find('autoreadings')
            if auto_readings_elem is not None:
                auto_readings = [
                    int(reading.attrib['value'])
                    for reading in auto_readings_elem.findall('reading')
                    ]
            else:
                auto_readings = []
            manual_readings_elem = head_elem.find('manualreadings')
            if manual_readings_elem is not None:
                manual_readings = [
                    (
                        bottle.start + timedelta(seconds=int(reading.attrib['timestamp'])),
                        int(reading.attrib['value'])
                        )
                    for reading in manual_readings_elem.findall('reading')
                    ]
            else:
                manual_readings = []
            head = BottleHead(
                bottle,
                head_elem.attrib['serial'],
                int(head_elem.attrib['pressurelimit'])
                    if 'pressurelimit' in head_elem.attrib else None,
                auto_readings,
                manual_readings
                )
            bottle.heads.append(head)
        return bottle

    def __xml__(self):
        bottle_elem = Element('bottle', attrib=dict(
            serial=self.serial,
            id=str(self.id),
            start=self.start.isoformat(),
            finish=self.finish.isoformat(),
            measurements=str(self.expected_measurements),
            mode=self.mode,
            bottlevolume=str(self.bottle_volume),
            samplevolume=str(self.sample_volume),
            dilution=str(self.dilution),
            ))
        for head in self.heads:
            head_elem = SubElement(bottle_elem, 'head', attrib=dict(
                serial=head.serial,
                ))
            if head.pressure_limit is not None:
                head_elem.attrib['pressurelimit'] = str(head.pressure_limit)
            auto_readings_elem = SubElement(head_elem, 'autoreadings')
            for reading in head.auto_readings:
                e = SubElement(auto_readings_elem, 'reading')
                e.attrib['value'] = str(reading)
            manual_readings_elem = SubElement(head_elem, 'manualreadings')
            for timestamp, reading in head.manual_readings:
                e = SubElement(manual_readings_elem, 'reading')
                e.attrib['timestamp'] = str((timestamp - self.start).seconds)
                e.attrib['value'] = str(reading)
        return tostring(bottle_elem)

    @classmethod
    def from_string(cls, data, logger=None):
        data = data.decode(ENCODING).split('\r')
        # Discard the empty line(s) at the end
        while data and not data[-1]:
            data = data[:-1]
        # Ensure there are exactly two lines
        assert len(data) == 2
        # Parse the first line for bottle information
        (   _,             # ???
            _,             # ???
            mode,          # mode (0==bod, 3==pressure, 1=???, 2=???)
            id,            # I.D. No.
            serial,        # bottle serial number
            start,         # start timestamp (YYMMDDhhmmss)
            finish,        # finish timestamp (YYMMDDhhmmss)
            _,             # ??? see notes in __str__
            _,             # ???
            _,             # ???
            _,             # ???
            measurements,  # number of measurements
            duration,      # duration (minutes)
            bottle_volume, # bottle volume (ml)
            sample_volume, # sample volume (ml)
            _,             # ??? see notes in __str__
            _,             # ???
            _,             # ???
            heads,         # number of heads
            interval,      # ??? see notes in __str__
            ) = data[0].split(',')
        bottle = cls(
            serial,
            int(id),
            datetime.strptime(start, TIMESTAMP_FORMAT),
            datetime.strptime(finish, TIMESTAMP_FORMAT),
            int(measurements),
            {
                '0': 'bod',
                '3': 'pressure',
            }[mode],
            float(bottle_volume),
            float(sample_volume),
            0,
            logger
            )
        # Parse second line as BottleHead data
        serials = data[1].split(',')[1:-1]
        if bottle.mode == 'bod':
            for serial in serials:
                bottle.heads.append(BottleHead(bottle, serial))
        elif bottle.mode == 'pressure':
            serials = zip(serials[0::2], serials[1::2])
            for serial, pressure_limit in serials:
                bottle.heads.append(BottleHead(bottle, serial, int(pressure_limit)))
        return bottle

    def __str__(self):
        return (','.join((
            '0',
            '0',
            {
                # XXX Need to test BOD special vs routine vs standard
                'bod': '0',
                'pressure': '3',
                }[self.mode],
            str(self.id),
            self.serial,
            self.start.strftime(TIMESTAMP_FORMAT),
            self.finish.strftime(TIMESTAMP_FORMAT),
            # XXX Seems to be 1 for unfinished samples, 2 for finished samples.
            # Perhaps 0 is samples yet to start? Also not sure if it matters
            # whether samples have been downloaded to the unit yet or not
            str(2 if self.finish < datetime.now() else 1),
            '5',
            '240',
            '40',
            str(self.expected_measurements),
            str((self.finish - self.start).days * 24 * 60),
            '%.0f' % self.bottle_volume,
            '%.1f' % self.sample_volume,
            # XXX This might be dilution. Always seems to be zero so far and
            # we haven't tested varying the dilution setting. However, could be
            # the auto-temp setting as well...
            '0',
            # XXX This is probably the duration of the auto-temp adaptation
            # phase. Disabled for runs less than 1 day, limited to 70 minutes
            # for runs longer than 5 days. Specified in 7s of minutes (?!)
            str(
                0 if (self.finish - self.start).days == 0 else
                10 if (self.finish - self.start).days >= 5 else
                2 * (self.finish - self.start).days
                ),
            '2',
            str(len(self.heads)),
            # XXX No idea how this last field is constructed. In pressure mode
            # it *seems* to be the interval between readings in minutes, but
            # 112 minute intervals are reported as 308 (?!). Meanwhile in BOD
            # standard mode it seems to be 32768 + runtime in hours. Might be a
            # bit-field but that doesn't seem to fit the 308<=>112 thing and it
            # only partially fits the BOD standard mode def.
            str(
                (308 if (self.interval.seconds // 60) == 112 else (self.interval.seconds // 60))
                if self.mode == 'pressure' else
                32768 +
                ((self.finish - self.start).days * 24) + 
                ((self.finish - self.start).seconds // 3600)
                ),
            )) +
            '\r' +
            ','.join([''] + [
                    '%s,%d' % (head.serial, head.pressure_limit)
                    if self.mode == 'pressure' else
                    head.serial
                    for head in self.heads
                    ] + ['']) +
            '\r').encode(ENCODING)

    def __unicode__(self):
        return str(self).decode(ENCODING)

    def refresh(self):
        if self.logger:
            data = self.logger._GPRB(self.serial)
            new = Bottle.from_string(data)
            self.serial = new.serial
            self.id = new.id
            self.start = new.start
            self.finish = new.finish
            self.interval = new.interval
            self.measurements = new.measurements
            self.mode = new.mode
            self.bottle_volume = new.bottle_volume
            self.sample_volume = new.sample_volume
            self.dilution = new.dilution
            self.heads = new.heads
            # Fix up the bottle references in the new heads list (they'll all
            # point to new when they should point to self as new is about to
            # get thrown away when we return)
            for head in self.heads:
                head.bottle = self
        else:
            raise RuntimeError(
                'Cannot refresh a bottle with no associated data logger')


class BottleHead(object):
    """
    Represents a single head on a gas bottle.

    `bottle` : the bottle this head belongs to
    `serial` : the serial number of the head
    `pressure_limit` : the pressure limit for heads run in pressure mode
    `auto_readings` : optional sequence of integers for the head's auto-readings
    `manual_readings` : optional sequence of (timestamp, reading) tuples
    """

    def __init__(
            self, bottle, serial, pressure_limit=None, auto_readings=None,
            manual_readings=None):
        self.bottle = bottle
        self.serial = serial
        self.pressure_limit = pressure_limit
        self._auto_readings = None
        self._manual_readings = None
<<<<<<< HEAD
        if auto_readings is not None:
            self.auto_readings = auto_readings
        if manual_readings is not None:
=======
        if auto_readings:
            self.auto_readings = auto_readings
        if manual_readings:
>>>>>>> f00b0f8c
            self.manual_readings = manual_readings

    def __unicode__(self):
        return str(self).decode(ENCODING)

    def _get_auto_readings(self):
        if self._auto_readings is None:
            if self.bottle.logger is None:
                raise RuntimeError(
                    'Cannot refresh a bottle head with no associated data logger')
            data = self.bottle.logger._GMSK(self.bottle.serial, self.serial)
            # XXX Check the first line includes the correct bottle and head
            # identifiers as specified
            self._auto_readings = BottleAutoReadings.from_string(self, data)
        return self._auto_readings

    def _set_auto_readings(self, value):
        if isinstance(value, BottleAutoReadings):
            self._auto_readings = value
            self._auto_readings.head = self
        else:
            self._auto_readings = BottleAutoReadings(self, value)

    auto_readings = property(_get_auto_readings, _set_auto_readings)

    def _get_manual_readings(self):
        if self._manual_readings is None:
            if self.bottle.logger is None:
                raise RuntimeError(
                    'Cannot refresh a bottle head with no associated data logger')
            if self.bottle.mode == 'pressure':
                # Manual (momentary) readings can only be taken in pressure
                # mode. As this mode can only operate with a single head, we
                # don't specify the head here
                data = self.bottle.logger._GSNS(self.bottle.serial)
            else:
                data = []
            self._manual_readings = BottleManualReadings.from_string(self, data)
        return self._manual_readings

    def _set_manual_readings(self, value):
        if isinstance(value, BottleManualReadings):
            self._manual_readings = value
            self._manual_readings.head = self
        else:
            self._manual_readings = BottleManualReadings(self, value)

    manual_readings = property(_get_manual_readings, _set_manual_readings)

    def refresh(self):
        if self.bottle is not None and self.bottle.logger is not None:
            self._auto_readings = None
            self._manual_readings = None
        else:
            raise RuntimeError(
                'Cannot refresh a bottle head with no associated data logger')


class BottleManualReadings(object):
    """
    Represents the momentary values of a bottle head as a sequence of
    (timestamp, value) tuples.

    `head` : the bottle head that the readings apply to
    `readings` : a sequence of (timestamp, value) tuples for the head
    """

    def __init__(self, head, readings):
        self.head = head
        self._items = list(readings)

    @classmethod
    def from_string(cls, head, data):
        data = data.decode(ENCODING).split('\r')
        # Discard the empty line(s) at the end
        while data and not data[-1]:
            data = data[:-1]
        if data:
            readings_len, _ = data[0].split(',', 1)
            readings_len = int(readings_len)
            assert len(data) == readings_len + 1
            data = [line.split(',') for line in data[1:]]
        else:
            data = []
        readings = cls(head, (
            (head.bottle.start + timedelta(seconds=int(timestamp)), int(value))
            for (timestamp, value, _) in data
            ))
        return readings

    def __str__(self):
        if self:
            return (
                '%d,\r' % len(self) +
                ''.join(
                    '%d,%d,\r' % ((timestamp - self.head.bottle.start).seconds, value)
                    for (timestamp, value) in self
                    )
                ).encode(ENCODING)
        else:
            return ''

    def __unicode__(self):
        return str(self).decode(ENCODING)

    def __len__(self):
        return len(self._items)

    def __getitem__(self, index):
        return self._items[index]


class BottleAutoReadings(object):
    """
    Represents the auto-readings of a bottle head as a sequence-like object.

    `head` : the bottle head that the readings apply to
    `readings` : the readings for the head
    """

    def __init__(self, head, readings):
        self.head = head
        self._items = list(readings)

    @classmethod
    def from_string(cls, head, data):
        data = data.decode(ENCODING).split('\r')
        # Discard the empty line(s) at the end
        while data and not data[-1]:
            data = data[:-1]
        (   head_serial,   # serial number of head
            bottle_serial, # serial number of the owning bottle
            _,             # ??? (always 1)
            _,             # ??? (always 1)
            _,             # ??? (0-247?)
            bottle_start,
            readings_len,
        ) = data[0].split(',')
        head_serial = str(int(head_serial))
        readings_len = int(readings_len)
        readings = cls(head, (
            int(value)
            for line in data[1:]
            for value in line.split(',')
            if value
            ))
        assert head_serial == head.serial
        assert bottle_serial == head.bottle.serial
        assert len(readings) == readings_len
        return readings

    def __str__(self):
        return (','.join((
            '%09d' % int(self.head.serial),
            self.head.bottle.serial,
            '1',
            '1',
            '247', # can be zero, but we've no idea what this means...
            self.head.bottle.start.strftime(TIMESTAMP_FORMAT),
            str(len(self)),
            )) + '\r' +
            ''.join(
                ''.join(',%d' % reading for reading in chunk) + '\r'
                for chunk in [self[i:i + 10] for i in range(0, len(self), 10)]
                )
            ).encode(ENCODING)

    def __unicode__(self):
        return str(self).decode(ENCODING)

    def __len__(self):
        return len(self._items)

    def __getitem__(self, index):
        return self._items[index]


def moving_average(iterable, n):
    "Calculates a moving average of iterable over n elements"
    it = iter(iterable)
    d = deque(islice(it, n - 1))
    d.appendleft(0.0)
    s = sum(d)
    for elem in it:
        s += elem - d.popleft()
        d.append(elem)
        yield s / n


class DataAnalyzer(object):
    """
    Given a Bottle object, provides a moving average of head readings. The
    timestamps property provides a sequence of timestamps for the readings,
    while the heads property is a sequence of sequences of readings (the first
    dimension is the head, the second is the reading).

    `bottle` : the bottle to derive readings from
    `delta` : if True, return delta values instead of absolute pressures
    `points` : the number of points to average for each reading (must be odd)
    """

    def __init__(self, bottle, delta=False, points=1):
        self.bottle = bottle
        self._delta = delta
        self._points = points
        self._timestamps = None
        self._heads = None

    def refresh(self):
        self._timestamps = None
        self._heads = None
        self.bottle.refresh()

    def _get_delta(self):
        return self._delta

    def _set_delta(self, value):
        if value != self._delta:
            self._delta = bool(value)
            self._heads = None

    delta = property(_get_delta, _set_delta)

    def _get_points(self):
        return self._points

    def _set_points(self, value):
        if value != self._points:
            self._points = int(value)
            self._heads = None
            self._timestamps = None

    points = property(_get_points, _set_points)

    @property
    def timestamps(self):
        if self._timestamps is None:
            max_readings = max(len(head.auto_readings) for head in self.bottle.heads)
            self._timestamps = [
                self.bottle.start + (
                    self.bottle.interval * (
                        reading + (self.points - 1) // 2))
                for reading in range(max_readings - (self.points - 1))
                ]
        return self._timestamps

    @property
    def heads(self):
        if self._heads is None:
            self._heads = [
                list(
                    moving_average((
                        reading - (head.auto_readings[0] if self.delta else 0)
                        for reading in head.auto_readings
                        ), self.points)
                    )
                for head in self.bottle.heads
                ]
        return self._heads

<|MERGE_RESOLUTION|>--- conflicted
+++ resolved
@@ -353,15 +353,9 @@
         self.pressure_limit = pressure_limit
         self._auto_readings = None
         self._manual_readings = None
-<<<<<<< HEAD
         if auto_readings is not None:
             self.auto_readings = auto_readings
         if manual_readings is not None:
-=======
-        if auto_readings:
-            self.auto_readings = auto_readings
-        if manual_readings:
->>>>>>> f00b0f8c
             self.manual_readings = manual_readings
 
     def __unicode__(self):
